--- conflicted
+++ resolved
@@ -1,28 +1,16 @@
-<<<<<<< HEAD
-use bevy::{prelude::*, core_pipeline::{bloom::BloomSettings, tonemapping::Tonemapping}};
+use bevy::{prelude::*, core_pipeline::{bloom::BloomSettings, tonemapping::Tonemapping, prepass::DepthPrepass, core_3d::ScreenSpaceTransmissionQuality, experimental::taa::TemporalAntiAliasPlugin}};
 use bevy_vox_mesh::{VoxMeshPlugin, VoxelSceneBundle};
-=======
-use bevy::{prelude::*, core_pipeline::{bloom::BloomSettings, tonemapping::Tonemapping, prepass::DepthPrepass, core_3d::ScreenSpaceTransmissionQuality, experimental::taa::TemporalAntiAliasPlugin}};
-use bevy_vox_mesh::VoxMeshPlugin;
->>>>>>> a2d8ac6c
 use std::f32::consts::PI;
 use bevy_panorbit_camera::{PanOrbitCameraPlugin, PanOrbitCamera};
 
 fn main() {
-<<<<<<< HEAD
-    App::default()
-    .add_plugins((
+    let mut app = App::new();
+    
+    app.add_plugins((
         DefaultPlugins,
         PanOrbitCameraPlugin,
         VoxMeshPlugin::default()
     ))
-    .add_systems(Startup, setup)
-    .run();
-=======
-    let mut app = App::new();
-    
-    app.add_plugins(DefaultPlugins)
-    .add_plugins(VoxMeshPlugin::default())
     .add_systems(Startup, setup);
     
     // *Note:* TAA is not _required_ for specular transmission, but
@@ -33,7 +21,6 @@
     .add_plugins(TemporalAntiAliasPlugin);
     
     app.run();
->>>>>>> a2d8ac6c
 }
 
 fn setup(
@@ -48,18 +35,13 @@
                 hdr: true,
                 ..Default::default()
             },
-<<<<<<< HEAD
-            transform: Transform::from_xyz(0.0, 1.5, 8.0).looking_at(Vec3::ZERO, Vec3::Y),
-            tonemapping: Tonemapping::AcesFitted,
-=======
             camera_3d: Camera3d {
                 screen_space_specular_transmission_quality: ScreenSpaceTransmissionQuality::High,
                 screen_space_specular_transmission_steps: 2,
                 ..default()
             },
-            transform: Transform::from_xyz(1.0, 1.5, 8.0).looking_at(Vec3::ZERO, Vec3::Y),
+            transform: Transform::from_xyz(0.0, 1.5, 8.0).looking_at(Vec3::ZERO, Vec3::Y),
             tonemapping: Tonemapping::None,
->>>>>>> a2d8ac6c
             ..Default::default()
         },
         PanOrbitCamera::default(),
@@ -78,7 +60,6 @@
         transform: Transform::IDENTITY.looking_to(Vec3::new(-1.0, -3.0, 0.5), Vec3::Y),
         ..default()
     });
-<<<<<<< HEAD
     // commands.spawn(PointLightBundle {
     //     point_light: PointLight {
     //         intensity: 1500.0,
@@ -88,15 +69,12 @@
     //     transform: Transform::from_xyz(4.0, 8.0, 4.0),
     //     ..default()
     // });
-=======
->>>>>>> a2d8ac6c
     
     // commands.spawn(PbrBundle {
         //     mesh: meshes.add(Mesh::from(shape::Plane { subdivisions: 2,  size: 5.0 })),
         //     material: stdmats.add(Color::rgb(0.3, 0.5, 0.3).into()),
         //     ..Default::default()
         // });
-<<<<<<< HEAD
         let scene = commands.spawn(VoxelSceneBundle {
             scene: assets.load("shapes.vox#Scene"),
             transform: Transform::from_scale(Vec3::splat(0.05)),
@@ -124,17 +102,4 @@
         //         ..Default::default()
         //     });
         }
-        
-=======
-        
-        commands.spawn(PbrBundle {
-            transform: Transform::from_scale((0.05, 0.05, 0.05).into())
-            * Transform::from_rotation(Quat::from_axis_angle(Vec3::Y, PI))
-            * Transform::from_translation(Vec3::new(0., 20., 0.)),
-            mesh: assets.load("monu1.vox"),
-            material: assets.load("monu1.vox#material"),
-            ..Default::default()
-        });
-    }
-    
->>>>>>> a2d8ac6c
+        