--- conflicted
+++ resolved
@@ -1,16 +1,14 @@
 # Changelog
 
-<<<<<<< HEAD
 ## 0.18
 
 - Support for loading animations from Magica Voxel 0.99.7 files, and also generating animations procedurally. Instead of a single model handle, `VoxelModelInstance` now has a vec of model handles. If you're generating your own animation, you will also need to add a `VoxelAnimationPlayer` component. See the [animation-generation example](./examples/animation-generation.rs). When loading animations from vox files, the loader will add a `VoxelAnimationPlayer` automatically. This can be adjusted using the `VoxelInstanceSpawned` hook. See the [animation-scene example](./examples/animation-scene.rs).
 - `VoxelContext::new` now returns an Optional.
-=======
+
 ## 0.17.1
 
 - Fix srgb color palettes
 - `VoxelModelInstance` now has `Transform` and `Visibility` as required components
->>>>>>> fb19aea4
 
 ## 0.17
 
