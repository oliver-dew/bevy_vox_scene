--- conflicted
+++ resolved
@@ -37,15 +37,9 @@
     
     model.voxels.iter().for_each(|voxel| {
         let index =
-<<<<<<< HEAD
-            model_shape.linearize([model.size.x - voxel.x as u32, voxel.z as u32 + 1, voxel.y as u32 + 1])
-                as usize;
-        data[index] = Voxel(voxel.i);
-=======
-        model_shape.linearize([voxel.x as u32 + 1, voxel.z as u32 + 1, voxel.y as u32 + 1])
+        model_shape.linearize([model.size.x - voxel.x as u32, voxel.z as u32 + 1, voxel.y as u32 + 1])
         as usize;
         data[index] = Voxel { index: voxel.i, is_translucent: translucent_voxel_indices.contains(&voxel.i) };
->>>>>>> a2d8ac6c
     });
     
     (model_shape, data)
